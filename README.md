# gavagai

Easy to use conversion library between tree-like POJOs or anything else presenting a bean-like interface and Clojure data structures. It can be used as a reasonably fast, configurable and recursive replacement for clojure.core/bean. It is intended as a tool to easily build a bridge between Clojure and Java when writing wrapper libraries.

## Installation

`gavagai` is available as a Maven artifact from
[Clojars](http://clojars.org/gavagai):

```clojure
[gavagai "0.3.0"]
```

## Usage

You need first to register in a `Translator` a converter for every Java class you need to have translated. By default, a `Translator` is created for you, initiliazed and returned with the converters registered:
```clojure
(ns my.nspace
  (:require [gavagai.core :as g]))

(def translator
  (g/register-converters
    {:exclude [:class]}
    [["java.util.Date" :add {:string str}]
     ["java.awt.Color" :only [:green #"r.d" :blue] :add {:string str} :lazy? false]
     ["java.awt.Button" :translate-arrays? true]
     ["java.awt.Button$AccessibleAWTButton" :exclude [:locale]]]))
```

The `register-converters` accepts a map as an optional first argument, which is the default options for every class registered. Individual options will be merged with the default options.

You can register a class by giving its name as a string, and add optional arguments to the declaration:
  - `:exclude` will exclude the given methods from the resulting map
  - `:only` will only include the given methods in the resulting map
  - `:lazy?` determines whether this object should be translated to a lazy-hash-map or a good old eager hash-map
  - `:add` takes a map of key to functions and includes in the map the result of calling each function with the current object. For exemple, if you want to include the original object in the map, you can do:
  - `:translate-seqs?` will translate seq-like things (iterables and arrays) to seqs (or vectors if not lazy) (false by default)
  - `:translate-seq` is a vector of methods whose seq-like return (iterables and arrays) should be translated to seqs (or vectors if not lazy).
  - `:super?` will determine if the created translator should check ancestors and interfaces for converters (false by default and not used if a `Translator` is explicitely given)
  - `:throw?` determines  whether trying to register a converter for a class that does not exist should throw an exception or be silently ignored. (true by default)

You can then call `translate` with the correct `Translator` on any registered object belonging to a registered class and itself and its members will be recursively translated. The translate function takes a map as second argument, these params override the ones given in the converter.
  - `:max-depth` -> integer (for recursive graph objects, to avoid infinite loops)
  - `:lazy?`     -> boolean (overrides the param given in the spec)

```clojure
(let [b (java.awt.Color. 10 10 10)]
      (g/translate translator b))
=> {:red 10, :blue 10, :green 10, :string "java.awt.Color[r=10,g=10,b=10]"}

;; You can also create a translating fn with the translator baked-in
;; (remenber Translators are immutable structures)
(def my-translate (partial g/translate translator {:lazy? false}))
(my-translate (java.awt.Color. 10 10 10))
=> {:red 10, :blue 10, :green 10, :string "java.awt.Color[r=10,g=10,b=10]"}

;; There is also a macro to avoid specifying the Translator:
(let [b (java.awt.Button. "test")]
      (g/with-translator translator
        (g/translate {:max-depth 2} b)])
=> {:accessible-context {:accessible-role #<AccessibleRole push button>,
:accessible-action #<AccessibleAWTButton
java.awt.Button$AccessibleAWTButton@63f8c10e>, :background nil,
:foreground nil, :accessible-name "test", :minimum-accessible-value 0,
:class java.awt.Button$AccessibleAWTButton, :visible? true,
:accessible-selection nil, :location #<Point java.awt.Point[x=0,y=0]>,
:bounds #<Rectangle java.awt.Rectangle[x=0,y=0,width=0,height=0]>,
:accessible-icon nil, :accessible-text nil, :accessible-description
nil, :cursor #<Cursor java.awt.Cursor[Default Cursor]>, :size
#<Dimension java.awt.Dimension[width=0,height=0]>,
:accessible-index-in-parent -1, :current-accessible-value 0,
:location-on-screen nil, :accessible-action-count 1,
:focus-traversable? true, :enabled? true, :accessible-children-count
0, :accessible-editable-text nil, :accessible-parent nil,
:accessible-table nil, :accessible-relation-set
#<AccessibleRelationSet >, :accessible-state-set #<AccessibleStateSet
enabled,focusable,visible>, :font nil, :accessible-component
#<AccessibleAWTButton java.awt.Button$AccessibleAWTButton@63f8c10e>,
:showing? false, :maximum-accessible-value 0, :accessible-value
#<AccessibleAWTButton java.awt.Button$AccessibleAWTButton@63f8c10e>},
:background nil, :foreground nil, :name "button1", :visible? true,
:action-command "test", :action-listeners [], :enabled? true,
:focusable? true, :label "test", :font nil}
```

 The map keys are keywords obtained by removing the `get` or `is` prefix, hyphenizing the java method name, and adding a final `?` if the method returns a boolean. You can check what keys gavagai will use for every eligible methods by using the `inspect-class` function. You can also use regexp patterns instead of keywords to select methods in the options.

```clojure
(g/inspect-class java.util.Date)
=> {"getTimezoneOffset" :timezone-offset, "getClass" :class, "getTime"
:time, "getDate" :date, "getDay" :day, "getMinutes" :minutes,
"getSeconds" :seconds, "getMonth" :month, "getYear" :year, "getHours"
:hours}

(g/inspect-class String)
=> {"isEmpty" :empty?, "getBytes" :bytes, "getClass" :class}
```

 There are also functions to inspect the fields returned by a converter, with all declared options taken into account:

```clojure
(g/get-class-fields translator java.awt.Color)
=> #{:red :green :blue}
```

 If you need to register a custom converter for a class, you can do it with `add-converter`. The converter is a plain Clojure function that takes 3 parameters, [translator object runtime-opts].

```clojure
(add-converter translator java.aws.Color
  (fn [_ ^java.aws.Color color _]
    {:red (.red color) :green (.gree color) :blue (.blue color)}))
```

 To see a full-fledged exemple of gavagai use to build a wrapper around a very Java-centric API, you can check the code of [clj-rome](https://github.com/ngrunwald/clj-rome).

## Performance and Caveats

<<<<<<< HEAD
 gavagai registers at compilation time a protocol on each registered class with a type-hinted static function to realize the translation. As such, it is quite fast (some quick tests seem to imply it is somewhat faster than `core/bean`, which uses runtime reflection to translate the objects).

 Also the resulting maps are by default fully lazy (as `core/bean`). If you need to serialize or pass around the value, you should call translate with the `lazy?` set to false, to get a fully realized stucture. Be careful about infinite loop in objects graph if you do this. You can specify a `:max-depth` when calling translate to guard against this.
=======
 The resulting maps are by default fully lazy (as `core/bean`). If you need to serialize or pass around the value, you should call translate with the `lazy?` set to false, to get a fully realized structure. Be careful about infinite loop in objects graph if you do this. You can specify a `:max-depth` when calling translate to guard against this.
>>>>>>> 38d2919f

## License

Copyright © 2012, 2013 Nils Grunwald

Distributed under the Eclipse Public License, the same as Clojure.<|MERGE_RESOLUTION|>--- conflicted
+++ resolved
@@ -115,13 +115,7 @@
 
 ## Performance and Caveats
 
-<<<<<<< HEAD
- gavagai registers at compilation time a protocol on each registered class with a type-hinted static function to realize the translation. As such, it is quite fast (some quick tests seem to imply it is somewhat faster than `core/bean`, which uses runtime reflection to translate the objects).
-
- Also the resulting maps are by default fully lazy (as `core/bean`). If you need to serialize or pass around the value, you should call translate with the `lazy?` set to false, to get a fully realized stucture. Be careful about infinite loop in objects graph if you do this. You can specify a `:max-depth` when calling translate to guard against this.
-=======
  The resulting maps are by default fully lazy (as `core/bean`). If you need to serialize or pass around the value, you should call translate with the `lazy?` set to false, to get a fully realized structure. Be careful about infinite loop in objects graph if you do this. You can specify a `:max-depth` when calling translate to guard against this.
->>>>>>> 38d2919f
 
 ## License
 
